#Subroutines related to validation
from . import object_handler as objh
from . import metrics
from . import plotting_tools as plt_tools
from . import config
from . import time_profile as profile
from . import resume
import matplotlib.pylab as plt
from scipy.stats import pearsonr
import statistics
import numpy as np
import sys
import os.path
import pandas as pd


__version__ = "0.1"
__author__ = "Katie Whitman"
__maintainer__ = "Katie Whitman"
__email__ = "kathryn.whitman@nasa.gov"

""" utils/validation.py contains subroutines to validate forecasts after
    they have been matched to observations.
    
"""

######### DATAFRAMES CONTAINING OBSERVATIONS AND PREDICTIONS ######

def initialize_dict():
    """ Set up a pandas df to hold each possible quantity,
        each observed energy channel, and predicted and
        observed values.
        
    """
    #Convert to Pandas dataframe
    #Include triggers with as much flattened info
    #If need multiple dimension, then could be used as tooltip info
    #Last CME, N CMEs, Last speed, last location, Timestamps array of all CMEs used
    

    dict = {"Model": [],
            "Energy Channel Key": [],
            "Threshold Key": [],
            "Forecast Source": [],
            "Forecast Path": [],
            "Forecast Issue Time":[],
            "Prediction Window Start": [],
            "Prediction Window End": [],
            "Number of CMEs": [],
            "CME Start Time": [], #Timestamp of 1st
                #coronagraph image CME is visible in
            "CME Liftoff Time": [], #Timestamp of coronagraph
                #image with 1st indication of CME liftoff (used by
                #CACTUS)
            "CME Latitude": [],
            "CME Longitude": [],
            "CME Speed": [],
            "CME Half Width": [],
            "CME PA": [],
            "CME Catalog": [],
            "Number of Flares": [],
            "Flare Latitude": [],
            "Flare Longitude": [],
            "Flare Start Time": [],
            "Flare Peak Time": [],
            "Flare End Time": [],
            "Flare Last Data Time": [],
            "Flare Intensity": [],
            "Flare Integrated Intensity": [],
            "Flare NOAA AR": [],
            "Observatory": [],
            "Observed Time Profile": [], #string of comma
                                          #separated filenames
            "Observed SEP All Clear": [],
            "Observed SEP Probability": [],
            "Observed SEP Threshold Crossing Time": [],
            "Observed SEP Start Time":[],
            "Observed SEP End Time": [],
            "Observed SEP Duration": [],
            "Observed SEP Peak Intensity (Onset Peak)": [],
            "Observed SEP Peak Intensity (Onset Peak) Units": [],
            "Observed SEP Peak Intensity (Onset Peak) Time": [],
            "Observed SEP Peak Intensity Max (Max Flux)": [],
            "Observed SEP Peak Intensity Max (Max Flux) Units": [],
            "Observed SEP Peak Intensity Max (Max Flux) Time": [],
            "Observed SEP Fluence": [],
            "Observed SEP Fluence Units": [],
            "Observed SEP Fluence Spectrum": [],
            "Observed SEP Fluence Spectrum Units": [],
            "Predicted SEP All Clear": [],
            "All Clear Match Status": [],
            "Predicted SEP Probability": [],
            "Probability Match Status": [],
            "Predicted SEP Threshold Crossing Time": [],
            "Threshold Crossing Time Match Status": [],
            "Predicted SEP Start Time":[],
            "Start Time Match Status": [],
            "Predicted SEP End Time": [],
            "End Time Match Status": [],
            "Predicted SEP Duration": [],
            "Duration Match Status": [],
            "Predicted SEP Peak Intensity (Onset Peak)": [],
            "Predicted SEP Peak Intensity (Onset Peak) Units": [],
            "Predicted SEP Peak Intensity (Onset Peak) Time": [],
            "Peak Intensity Match Status": [],
            "Predicted SEP Peak Intensity Max (Max Flux)": [],
            "Predicted SEP Peak Intensity Max (Max Flux) Units": [],
            "Predicted SEP Peak Intensity Max (Max Flux) Time": [],
            "Peak Intensity Max Match Status": [],
            "Predicted SEP Fluence": [],
            "Predicted SEP Fluence Units": [],
            "Fluence Match Status": [],
            "Predicted SEP Fluence Spectrum": [],
            "Predicted SEP Fluence Spectrum Units": [],
            "Fluence Spectrum Match Status": [],
            "Predicted Time Profile": [],
            "Time Profile Match Status": []}

    return dict



def fill_dict_row(sphinx, dict, energy_key, thresh_key):
    """ Add a row to a dataframe with all of the supporting information
        for the forecast and observations that needs to be passed to
        SPHINX-Web.
        
    Input:
    
        :sphinx: (SPHINX object) contains all prediction and matched observation
            information
        :predicted: The predicted value for one specific type of quantity (e.g.
            peak_intensity, all_clear, start_time)
        :observed: The matched up observed value of the same quantity
        :df: (pandas DataFrame) contains all matched and observed values for
            a specific quantity along with supporting information
        
    Output:
    
        :updated_df: (pandas DataFrame) The dataframe is updated another
            another row
        
    """

    ncme = len(sphinx.prediction.cmes)
    if ncme > 0:
        cme_start = sphinx.prediction.cmes[-1].start_time
        cme_liftoff = sphinx.prediction.cmes[-1].liftoff_time
        cme_lat = sphinx.prediction.cmes[-1].lat
        cme_lon = sphinx.prediction.cmes[-1].lon
        cme_pa = sphinx.prediction.cmes[-1].pa
        cme_half_width = sphinx.prediction.cmes[-1].half_width
        cme_speed = sphinx.prediction.cmes[-1].speed
        cme_catalog = sphinx.prediction.cmes[-1].catalog
    else:
        cme_start = None
        cme_liftoff = None
        cme_lat = None
        cme_lon = None
        cme_pa = None
        cme_half_width = None
        cme_speed = None
        cme_catalog = None
        
    nfl = len(sphinx.prediction.flares)
    if nfl > 0:
        fl_lat = sphinx.prediction.flares[-1].lat
        fl_lon = sphinx.prediction.flares[-1].lon
        fl_last_data_time = sphinx.prediction.flares[-1].last_data_time
        fl_start_time = sphinx.prediction.flares[-1].start_time
        fl_peak_time = sphinx.prediction.flares[-1].peak_time
        fl_end_time = sphinx.prediction.flares[-1].end_time
        fl_intensity = sphinx.prediction.flares[-1].intensity
        fl_integrated_intensity = sphinx.prediction.flares[-1].integrated_intensity
        fl_AR = sphinx.prediction.flares[-1].noaa_region
    else:
        fl_lat = None
        fl_lon = None
        fl_last_data_time = None
        fl_start_time = None
        fl_peak_time = None
        fl_end_time = None
        fl_intensity = None
        fl_integrated_intensity = None
        fl_AR = None

    observatory = ""
    obs_time_prof = ""
    for i in range(len(sphinx.prediction_observation_windows_overlap)):
        if i == 0:
            observatory = sphinx.prediction_observation_windows_overlap[i].short_name
            obs_time_prof = sphinx.observed_sep_profiles[i]
        else:
            observatory += "," + sphinx.prediction_observation_windows_overlap[i].short_name
            obs_time_prof += "," + sphinx.observed_sep_profiles[i]
    

    ####PREDICTED VALUES
    pred_all_clear, ac_match_status = sphinx.return_predicted_all_clear()
    pred_prob, prob_match_status = sphinx.return_predicted_probability(thresh_key)
    pred_thresh_cross, tc_match_status =\
        sphinx.return_predicted_threshold_crossing_time(thresh_key)
    pred_start_time, st_match_status =\
        sphinx.return_predicted_start_time(thresh_key)
    pred_end_time, et_match_status =\
        sphinx.return_predicted_end_time(thresh_key)
    pred_fluence, pred_fl_units, fl_match_status =\
        sphinx.return_predicted_fluence(thresh_key)
    pred_fl_spec, pred_flsp_units, flsp_match_status =\
        sphinx.return_predicted_fluence_spectrum(thresh_key)
    pred_peak_intensity, pred_pi_units, pred_pi_time, pi_match_status =\
        sphinx.return_predicted_peak_intensity()
    pred_peak_intensity_max, pred_pimax_units, pred_pimax_time,\
        pimax_match_status = sphinx.return_predicted_peak_intensity_max()
    pred_time_profile = sphinx.prediction.sep_profile
    tp_match_status = et_match_status
        

    dict["Model"].append(sphinx.prediction.short_name)
    dict["Energy Channel Key"].append(energy_key)
    dict["Threshold Key"].append(thresh_key)
    dict["Forecast Source"].append(sphinx.prediction.source)
    dict["Forecast Path"].append(sphinx.prediction.path)
    dict["Forecast Issue Time"].append(sphinx.prediction.issue_time)
    dict["Prediction Window Start"].append(sphinx.prediction.prediction_window_start)
    dict["Prediction Window End"].append(sphinx.prediction.prediction_window_end)
    dict["Number of CMEs"].append(ncme)
    dict["CME Start Time"].append(cme_start) #Timestamp of 1st
            #coronagraph image CME is visible in
    dict["CME Liftoff Time"].append(cme_liftoff) #Timestamp of coronagraph
            #image with 1st indication of CME liftoff (used by
            #CACTUS)
    dict["CME Latitude"].append(cme_lat)
    dict["CME Longitude"].append(cme_lon)
    dict["CME Speed"].append(cme_speed)
    dict["CME Half Width"].append(cme_half_width)
    dict["CME PA"].append(cme_pa)
    dict["CME Catalog"].append(cme_catalog)
    dict["Number of Flares"].append(nfl)
    dict["Flare Latitude"].append(fl_lat)
    dict["Flare Longitude"].append(fl_lon)
    dict["Flare Start Time"].append(fl_start_time)
    dict["Flare Peak Time"].append(fl_peak_time)
    dict["Flare End Time"].append(fl_end_time)
    dict["Flare Last Data Time"].append(fl_last_data_time)
    dict["Flare Intensity"].append(fl_intensity)
    dict["Flare Integrated Intensity"].append(fl_integrated_intensity)
    dict["Flare NOAA AR"].append(fl_AR)
    dict["Observatory"].append(observatory)
    dict["Observed Time Profile"].append(obs_time_prof) #string of comma
                              #separated filenames
    dict["Observed SEP All Clear"].append(sphinx.observed_all_clear.all_clear_boolean)
    
    try:
        dict["Observed SEP Probability"].append(sphinx.observed_probability[thresh_key].probability_value)
    except:
        dict["Observed SEP Probability"].append(None)

    try:
        dict["Observed SEP Threshold Crossing Time"].append(sphinx.observed_threshold_crossing[thresh_key].crossing_time)
    except:
        dict["Observed SEP Threshold Crossing Time"].append(None)

    try:
        dict["Observed SEP Start Time"].append(sphinx.observed_start_time[thresh_key])
    except:
        dict["Observed SEP Start Time"].append(None)

    try:
        dict["Observed SEP End Time"].append(sphinx.observed_end_time[thresh_key])
    except:
        dict["Observed SEP End Time"].append(None)

    try:
        duration = (sphinx.observed_end_time[thresh_key] - sphinx.observed_start_time[thresh_key]).total_seconds()/(60.*60.)
        dict["Observed SEP Duration"].append(duration)
    except:
        dict["Observed SEP Duration"].append(None)


    dict["Observed SEP Peak Intensity (Onset Peak)"].append(sphinx.observed_peak_intensity.intensity)
    dict["Observed SEP Peak Intensity (Onset Peak) Units"].append(sphinx.observed_peak_intensity.units)
    dict["Observed SEP Peak Intensity (Onset Peak) Time"].append(sphinx.observed_peak_intensity.time)
    dict["Observed SEP Peak Intensity Max (Max Flux)"].append(sphinx.observed_peak_intensity_max.intensity)
    dict["Observed SEP Peak Intensity Max (Max Flux) Units"].append(sphinx.observed_peak_intensity_max.units)
    dict["Observed SEP Peak Intensity Max (Max Flux) Time"].append(sphinx.observed_peak_intensity_max.time)
    
    try:
        dict["Observed SEP Fluence"].append(sphinx.observed_fluence[thresh_key].fluence)
    except:
        dict["Observed SEP Fluence"].append(None)

    try:
        dict["Observed SEP Fluence Units"].append(sphinx.observed_fluence[thresh_key].units)
    except:
        dict["Observed SEP Fluence Units"].append(None)


    try:
        dict["Observed SEP Fluence Spectrum"].append(sphinx.observed_fluence_spectrum[thresh_key].fluence_spectrum)
    except:
        dict["Observed SEP Fluence Spectrum"].append(None)

    try:
        dict["Observed SEP Fluence Spectrum Units"].append(sphinx.observed_fluence_spectrum[thresh_key].fluence_units)
    except:
        dict["Observed SEP Fluence Spectrum Units"].append(None)


    dict["Predicted SEP All Clear"].append(pred_all_clear)
    dict["All Clear Match Status"].append(ac_match_status)
    dict["Predicted SEP Probability"].append(pred_prob)
    dict["Probability Match Status"].append(prob_match_status)
    dict["Predicted SEP Threshold Crossing Time"].append(pred_thresh_cross)
    dict["Threshold Crossing Time Match Status"].append(tc_match_status)
    dict["Predicted SEP Start Time"].append(pred_start_time)
    dict["Start Time Match Status"].append(st_match_status)
    dict["Predicted SEP End Time"].append(pred_end_time)
    dict["End Time Match Status"].append(et_match_status)
    dict["Predicted SEP Peak Intensity (Onset Peak)"].append(pred_peak_intensity)
    dict["Predicted SEP Peak Intensity (Onset Peak) Units"].append(pred_pi_units)
    dict["Predicted SEP Peak Intensity (Onset Peak) Time"].append(pred_pi_time)
    dict["Peak Intensity Match Status"].append(pi_match_status)
    dict["Predicted SEP Peak Intensity Max (Max Flux)"].append(pred_peak_intensity_max)
    dict["Predicted SEP Peak Intensity Max (Max Flux) Units"].append(pred_pimax_units)
    dict["Predicted SEP Peak Intensity Max (Max Flux) Time"].append(pred_pimax_time)
    dict["Peak Intensity Max Match Status"].append(pimax_match_status)
    dict["Predicted SEP Fluence"].append(pred_fluence)
    dict["Predicted SEP Fluence Units"].append(pred_fl_units)
    dict["Fluence Match Status"].append(fl_match_status)
    dict["Predicted SEP Fluence Spectrum"].append(pred_fl_spec)
    dict["Predicted SEP Fluence Spectrum Units"].append(pred_flsp_units)
    dict["Fluence Spectrum Match Status"].append(flsp_match_status)
    dict["Predicted Time Profile"].append(pred_time_profile)
    dict["Time Profile Match Status"].append(tp_match_status)
    
    dict["Duration Match Status"].append(st_match_status)
    try:
        pred_duration = (pred_end_time - \
            pred_start_time).total_seconds()/(60.*60.)
        dict["Predicted SEP Duration"].append(pred_duration)
    except:
        dict["Predicted SEP Duration"].append(None)
        


def prepare_outdirs():
    for datafmt in ('pkl', 'csv', 'json', 'md'):
        outdir = os.path.join(config.outpath, datafmt)
        if not os.path.isdir(outdir):
            os.mkdir(outdir)
    

def write_df(df, name, log=True):
    """Writes a pandas dataframe to the standard location in multiple formats
    """
    dataformats = (('pkl',  getattr(df, 'to_pickle'), {}),
                   ('csv',  getattr(df, 'to_csv'), {}),
                   ('json', getattr(df, 'to_json'), {'default_handler':str}),
                   ('md',   getattr(df, 'to_markdown'), {}))
    for ext, write_func, kwargs in dataformats:
        filepath = os.path.join(config.outpath, ext, name + '.' + ext)
        write_func(filepath, **kwargs)
        if log:
            print('Wrote', filepath)



def fill_df(matched_sphinx, model_names, all_energy_channels,
    all_obs_thresholds):
    """ Fill in a dictionary with the all clear predictions and observations
        organized by model and energy channel.
    """
    #sorted by model, quantity, energy channel, threshold
    dict = initialize_dict()

    #Loop through the forecasts for each model and fill in quantity_dict
    #as appropriate
    for model in model_names:
        for ek in all_energy_channels:
            print("---Model: " + model + ", Energy Channel: " + ek)
            for sphinx in matched_sphinx[model][ek]:
                for tk in all_obs_thresholds[ek]:
                    fill_dict_row(sphinx, dict, ek, tk)
                
    
    df = pd.DataFrame(dict)
    write_df(df, "SPHINX_dataframe")
    return df



##################### METRICS #####################
def initialize_flux_dict():
    """ Metrics used for fluxes.
    
    """
    dict = {"Model": [],
            "Energy Channel": [],
            "Threshold": [],
            "Scatter Plot": [],
            "Linear Regression Slope": [],
            "Linear Regression y-intercept": [],
            "Pearson Correlation Coefficient (Linear)": [],
            "Pearson Correlation Coefficient (Log)": [],
            "Spearman Correlation Coefficient (Linear)": [],
            "Spearman Correlation Coefficient (Log)": [],
            "Mean Error (ME)": [],
            "Median Error (MedE)": [],
            "Mean Log Error (MLE)": [],
            "Median Log Error (MedLE)": [],
            "Mean Absolute Error (MAE)": [],
            "Median Absolute Error (MedAE)": [],
            "Mean Absolute Log Error (MALE)": [],
            "Median Absolute Log Error (MedALE)": [],
            "Mean Absolute Percentage Error (MAPE)": [],
            "Mean Accuracy Ratio": [],
            "Root Mean Square Error (RMSE)": [],
            "Root Mean Square Log Error (RMSLE)": [],
            "Median Symmetric Accuracy (MdSA)": []
            }
    
    return dict


def initialize_time_dict():
    """ Metrics for predictions related to time.
    
    """
    dict = {"Model": [],
            "Energy Channel": [],
            "Threshold": [],
            "Mean Error (pred - obs)": [],
            "Median Error (pred - obs)": [],
            "Mean Absolute Error (|pred - obs|)": [],
            "Median Absolute Error (|pred - obs|)": [],
            }
            
    return dict
    
    
def initialize_awt_dict():
    """ Metrics for Adanced Warning Time.
    
    """
    dict = {"Model": [],
            "Energy Channel": [],
            "Threshold": [],
            "Mean AWT (observed start - issue time)": [],
            "Median AWT (observed start - issue time)": [],
            }
            
    return dict


def initialize_all_clear_dict():
    """ Metrics for all clear predictions.
    
    """
    dict = {"Model": [],
            "Energy Channel": [],
            "Threshold": [],
            "All Clear 'True Positives' (Hits)": [], #Hits
            "All Clear 'False Positives' (False Alarms)": [], #False Alarms
            "All Clear 'True Negatives' (Correct Negatives)": [],  #Correct negatives
            "All Clear 'False Negatives' (Misses)": [], #Misses
            "Percent Correct": [],
            "Bias": [],
            "Hit Rate": [],
            "False Alarm Rate": [],
            "Frequency of Misses": [],
            "Frequency of Hits": [],
            "Probability of Correct Negatives": [],
            "Frequency of Correct Negatives": [],
            "False Alarm Ratio": [],
            "Detection Failure Ratio": [],
            "Threat Score": [],
            "Odds Ratio": [],
            "Gilbert Skill Score": [],
            "True Skill Statistic": [],
            "Heidke Skill Score": [],
            "Odds Ratio Skill Score": [],
#            "Mean Percentage Error": [],
#            "Mean Absolute Percentage Error": []
            }
            
    return dict

            
def initialize_probability_dict():
    """ Metrics for probability predictions.
    
    """
    dict = {"Model": [],
            "Energy Channel": [],
            "Threshold": [],
            "Brier Score": [],
            "Brier Skill Score": [],
            "Linear Correlation Coefficient": [],
            "Rank Order Correlation Coefficient": [],
            }
            
    return dict




def fill_flux_metrics_dict(dict, model, energy_key, thresh_key, figname,
    slope, yint, r_lin, r_log, s_lin, s_log, ME, MedE, MLE, MedLE, MAE,
    MedAE, MALE, MedALE, MAPE, MAR, RMSE, RMSLE, MdSA):
    """ Put flux-related metrics into metrics dictionary.
    
    """
    dict["Model"].append(model)
    dict["Energy Channel"].append(energy_key)
    dict["Threshold"].append(thresh_key)
    dict["Scatter Plot"].append(figname)
    dict["Linear Regression Slope"].append(slope)
    dict["Linear Regression y-intercept"].append(yint)
    dict["Pearson Correlation Coefficient (Linear)"].append(r_lin)
    dict["Pearson Correlation Coefficient (Log)"].append(r_log)
    dict["Spearman Correlation Coefficient (Linear)"].append(s_lin)
    dict["Spearman Correlation Coefficient (Log)"].append(s_log)
    dict["Mean Error (ME)"].append(ME)
    dict["Median Error (MedE)"].append(MedE)
    dict["Mean Log Error (MLE)"].append(MLE)
    dict["Median Log Error (MedLE)"].append(MedLE)
    dict["Mean Absolute Error (MAE)"].append(MAE)
    dict["Median Absolute Error (MedAE)"].append(MedAE)
    dict["Mean Absolute Log Error (MALE)"].append(MALE)
    dict["Median Absolute Log Error (MedALE)"].append(MedALE)
    dict["Mean Absolute Percentage Error (MAPE)"].append(MAPE)
    dict["Mean Accuracy Ratio"].append(MAR)
    dict["Root Mean Square Error (RMSE)"].append(RMSE)
    dict["Root Mean Square Log Error (RMSLE)"].append(RMSLE)
    dict["Median Symmetric Accuracy (MdSA)"].append(MdSA)
    


def fill_time_metrics_dict(dict, model, energy_key, thresh_key,
    ME, MedE, MAE, MedAE):
    """ Fill in metrics for time
    """
    dict["Model"].append(model)
    dict["Energy Channel"].append(energy_key)
    dict["Threshold"].append(thresh_key)
    dict["Mean Error (pred - obs)"].append(ME)
    dict["Median Error (pred - obs)"].append(MedE)
    dict["Mean Absolute Error (|pred - obs|)"].append(MAE)
    dict["Median Absolute Error (|pred - obs|)"].append(MedAE)



def fill_all_clear_dict(dict, model, energy_key, thresh_key, scores):
    """ Fill the all clear metrics dictionary with metrics for each model.
    
    """
    dict["Model"].append(model)
    dict["Energy Channel"].append(energy_key)
    dict["Threshold"].append(thresh_key)
    dict["All Clear 'True Positives' (Hits)"].append(scores['TP']) #Hits
    dict["All Clear 'False Positives' (False Alarms)"].append(scores['FP']) #False Alarms
    dict["All Clear 'True Negatives' (Correct Negatives)"].append(scores['TN'])  #Correct negatives
    dict["All Clear 'False Negatives' (Misses)"].append(scores['FN']) #Misses
    dict["Percent Correct"].append(scores['PC'])
    dict["Bias"].append(scores['B'])
    dict["Hit Rate"].append(scores['H'])
    dict["False Alarm Rate"].append(scores['F'])
    dict["Frequency of Misses"].append(scores['FOM'])
    dict["Frequency of Hits"].append(scores['FOH'])
    dict["Probability of Correct Negatives"].append(scores['POCN'])
    dict["Frequency of Correct Negatives"].append(scores['FOCN'])
    dict["False Alarm Ratio"].append(scores['FAR'])
    dict["Detection Failure Ratio"].append(scores['DFR'])
    dict["Threat Score"].append(scores['TS']) #Critical Success Index
    dict["Odds Ratio"].append(scores['OR'])
    dict["Gilbert Skill Score"].append(scores['GSS']) #Equitable Threat Score
    dict["True Skill Statistic"].append(scores['TSS']) #Hanssen and Kuipers
            #discriminant (true skill statistic, Peirce's skill score)
    dict["Heidke Skill Score"].append(scores['HSS'])
    dict["Odds Ratio Skill Score"].append(scores['ORSS'])
#    dict["Mean Percentage Error"].append(scores[])
#    dict["Mean Absolute Percentage Error"].append(scores[])



def all_clear_intuitive_metrics(df, dict, model, energy_key, thresh_key):
    """ Extract the appropriate predictions and calculate metrics
        All Clear

    """
    #Select rows to calculate metrics
    sub = df.loc[(df['Model'] == model) & (df['Energy Channel Key'] ==
        energy_key) & (df['Threshold Key'] == thresh_key)]

    sub = sub[['Model','Energy Channel Key', 'Threshold Key', 'Forecast Source',
            'Prediction Window Start', 'Prediction Window End',
            'Observed SEP All Clear', 'Predicted SEP All Clear',
            'All Clear Match Status']]
    sub = sub.loc[(sub['All Clear Match Status'] != 'Ongoing SEP Event')]
    sub = sub.dropna() #drop rows containing None
      
    if sub.empty:
        return
    thr = thresh_key.strip().split(".")
    thresh_fnm = thr[0] + "_" + thr[1]
    write_df(sub, "all_clear_selections_" + model + "_" + energy_key.strip() + "_" + thresh_fnm)

    obs = sub['Observed SEP All Clear'].to_list()
    pred = sub['Predicted SEP All Clear'].to_list()

    print(obs)
    print(pred)

    #The metrics.py/calc_contingency_bool() routine needs the opposite boolean
    # In calc_contingency_bool, the pandas crosstab predicts booleans as:
    #   True = event
    #   False = no event
    # ALL CLEAR booleans are as follows:
    #   True = no event
    #   False = event
    # Prior to inputting all clear predictions into this code, need to
    #   switch the booleans
    opposite_obs = [not x for x in obs]
    opposite_pred = [not x for x in pred]
    
    scores = metrics.calc_contingency_bool(opposite_obs, opposite_pred)
    fill_all_clear_dict(dict, model, energy_key, thresh_key, scores)

    return sub


def probabilty_intuitive_metrics(df, dict, model, energy_key, thresh_key):
    """ Extract the appropriate predictions and calculate metrics
        Probability

    dict = {"Model": [],
            "Energy Channel": [],
            "Threshold": [],
            "Brier Score": [],
            "Brier Skill Score": [], #Need a reference to calculate
            "Linear Correlation Coefficient": [],
            "Rank Order Correlation Coefficient": [],
            }

    """
    #Select rows to calculate metrics
    sub = df.loc[(df['Model'] == model) & (df['Energy Channel Key'] ==
        energy_key) & (df['Threshold Key'] == thresh_key)]

    sub = sub[['Model','Energy Channel Key', 'Threshold Key', 'Forecast Source',
            'Prediction Window Start', 'Prediction Window End',
            'Observed SEP Probability',
            'Predicted SEP Probability', 'Probability Match Status']]
    sub = sub.loc[(sub['Probability Match Status'] != 'Ongoing SEP Event')]
    sub = sub.dropna() #drop rows containing None
      
    if sub.empty:
        return
    thr = thresh_key.strip().split(".")
    thresh_fnm = thr[0] + "_" + thr[1]
    write_df(sub,"probability_selections_" + model + "_" + energy_key.strip() + "_" + thresh_fnm)

    obs = sub['Observed SEP Probability'].to_list()
    pred = sub['Predicted SEP Probability'].to_list()

    print(obs)
    print(pred)

    #Calculate metrics
    brier_score = metrics.calc_brier(obs, pred)
    brier_skill = None
    lin_corr_coeff = None
    rank_corr_coeff = None
    
    #Save to dict (ultimately dataframe)
    dict['Model'].append(model)
    dict['Energy Channel'].append(energy_key)
    dict['Threshold'].append(thresh_key)
    dict['Brier Score'].append(brier_score)
    dict['Brier Skill Score'].append(brier_skill)
    dict['Linear Correlation Coefficient'].append(lin_corr_coeff)
    dict['Rank Order Correlation Coefficient'].append(rank_corr_coeff)

    

def peak_intensity_intuitive_metrics(df, dict, model, energy_key, thresh_key):
    """ Extract the appropriate predictions and calculate metrics
        Peak intensity

    """
    #Select rows to calculate metrics
    sub = df.loc[(df['Model'] == model) & (df['Energy Channel Key'] ==
        energy_key) & (df['Threshold Key'] == thresh_key)]

    sub = sub[['Model','Energy Channel Key', 'Threshold Key', 'Forecast Source',
            'Prediction Window Start', 'Prediction Window End',
            'Observed SEP Threshold Crossing Time',
            'Observed SEP Peak Intensity (Onset Peak)',
            'Observed SEP Peak Intensity (Onset Peak) Units',
            'Predicted SEP Peak Intensity (Onset Peak)',
            'Predicted SEP Peak Intensity (Onset Peak) Units',
            'Peak Intensity Match Status']]
    sub = sub.loc[(sub['Peak Intensity Match Status'] == 'SEP Event')]
    sub = sub.dropna() #drop rows containing None
      
    if sub.empty:
        return

    thr = thresh_key.strip().split(".")
    thresh_fnm = thr[0] + "_" + thr[1]
    write_df(sub, "peak_intensity_selections_" + model + "_" + energy_key.strip() + "_" + thresh_fnm)

    obs = sub['Observed SEP Peak Intensity (Onset Peak)'].to_list()
    pred = sub['Predicted SEP Peak Intensity (Onset Peak)'].to_list()
    units = sub.iloc[0]['Observed SEP Peak Intensity (Onset Peak) Units']
    print(obs)
    print(pred)

    if len(obs) > 1:
        #PEARSON CORRELATION
        r_lin, r_log = metrics.switch_error_func('r',obs,pred)
        s_lin = None
        s_log = None
        
        #LINEAR REGRESSION
        obs_np = np.array(obs)
        pred_np = np.array(pred)
        slope, yint = np.polyfit(obs_np, pred_np, 1)

        #Correlation Plot
        corr_plot = plt_tools.correlation_plot(obs, pred,
        "Peak Intensity Correlation", xlabel="Observations",
        ylabel=("Model Predictions (" + str(units) + ")"), use_log = True)

        figname = config.plotpath + '/Correlation_peak_intensity_' + model + "_" \
            + energy_key.strip() + "_" + thresh_fnm + ".pdf"
        corr_plot.savefig(figname, dpi=300, bbox_inches='tight')
        corr_plot.close()
    else:
        r_lin = None
        r_log = None
        s_lin = None
        s_log = None
        slope = None
        yint = None
        figname = ""


    ME = statistics.mean(metrics.switch_error_func('E',obs,pred))
    MedE = statistics.median(metrics.switch_error_func('E',obs,pred))
    MAE = statistics.mean(metrics.switch_error_func('AE',obs,pred))
    MedAE = statistics.median(metrics.switch_error_func('AE',obs,pred))
    MLE = statistics.mean(metrics.switch_error_func('LE',obs,pred))
    MedLE = statistics.median(metrics.switch_error_func('LE',obs,pred))
    MALE = statistics.mean(metrics.switch_error_func('ALE',obs,pred))
    MedALE = statistics.median(metrics.switch_error_func('ALE',obs,pred))
    MAPE = statistics.mean(metrics.switch_error_func('APE',obs,pred))
    MAR = None #Mean Accuracy Ratio
    RMSE = metrics.switch_error_func('RMSE',obs,pred)
    RMSLE = metrics.switch_error_func('RMSLE',obs,pred)
    MdSA = None

    ####METRICS
    fill_flux_metrics_dict(dict, model, energy_key, thresh_key, figname,
    slope, yint, r_lin, r_log, s_lin, s_log, ME, MedE, MLE, MedLE, MAE,
    MedAE, MALE, MedALE, MAPE, MAR, RMSE, RMSLE, MdSA)




def peak_intensity_max_intuitive_metrics(df, dict, model, energy_key,
    thresh_key):
    """ Extract the appropriate predictions and calculate metrics
        Peak intensity

    """
    #Select rows to calculate metrics
    sub = df.loc[(df['Model'] == model) & (df['Energy Channel Key'] ==
        energy_key) & (df['Threshold Key'] == thresh_key)]

    sub = sub[['Model','Energy Channel Key', 'Threshold Key', 'Forecast Source',
            'Prediction Window Start', 'Prediction Window End',
            'Observed SEP Threshold Crossing Time',
            'Observed SEP Peak Intensity Max (Max Flux)',
            'Observed SEP Peak Intensity Max (Max Flux) Units',
            'Predicted SEP Peak Intensity Max (Max Flux)',
            'Predicted SEP Peak Intensity Max (Max Flux) Units',
            'Peak Intensity Max Match Status']]
    sub = sub.loc[(sub['Peak Intensity Max Match Status'] == 'SEP Event')]
    sub = sub.dropna() #drop rows containing None
      
    if sub.empty:
        return
    thr = thresh_key.strip().split(".")
    thresh_fnm = thr[0] + "_" + thr[1]
    write_df(sub, "peak_intensity_max_selections_" + model + "_" + energy_key.strip() + "_" + thresh_fnm)

    obs = sub['Observed SEP Peak Intensity Max (Max Flux)'].to_list()
    pred = sub['Predicted SEP Peak Intensity Max (Max Flux)'].to_list()
    units = sub.iloc[0]['Observed SEP Peak Intensity Max (Max Flux) Units']
    print(obs)
    print(pred)

    if len(obs) > 1:
        #PEARSON CORRELATION
        r_lin, r_log = metrics.switch_error_func('r',obs,pred)
        s_lin = None
        s_log = None
        
        #LINEAR REGRESSION
        obs_np = np.array(obs)
        pred_np = np.array(pred)
        slope, yint = np.polyfit(obs_np, pred_np, 1)

        #Correlation Plot
        corr_plot = plt_tools.correlation_plot(obs, pred,
        "Peak Intensity Max (Max Flux) Correlation", xlabel="Observations",
        ylabel=("Model Predictions (" + str(units) + ")"),
        value="Peak Intensity Max (Max Flux)", use_log = True)

        figname = config.plotpath + '/Correlation_peak_intensity_max' + model + "_" \
                + energy_key.strip() + "_" + thresh_fnm + ".pdf"
        corr_plot.savefig(figname, dpi=300, bbox_inches='tight')
        corr_plot.close()
    else:
        r_lin = None
        r_log = None
        s_lin = None
        s_log = None
        slope = None
        yint = None
        figname = ""


    ME = statistics.mean(metrics.switch_error_func('E',obs,pred))
    MedE = statistics.median(metrics.switch_error_func('E',obs,pred))
    MAE = statistics.mean(metrics.switch_error_func('AE',obs,pred))
    MedAE = statistics.median(metrics.switch_error_func('AE',obs,pred))
    MLE = statistics.mean(metrics.switch_error_func('LE',obs,pred))
    MedLE = statistics.median(metrics.switch_error_func('LE',obs,pred))
    MALE = statistics.mean(metrics.switch_error_func('ALE',obs,pred))
    MedALE = statistics.median(metrics.switch_error_func('ALE',obs,pred))
    MAPE = statistics.mean(metrics.switch_error_func('APE',obs,pred))
    MAR = None #Mean Accuracy Ratio
    RMSE = metrics.switch_error_func('RMSE',obs,pred)
    RMSLE = metrics.switch_error_func('RMSLE',obs,pred)
    MdSA = None

    ####METRICS
    fill_flux_metrics_dict(dict, model, energy_key, thresh_key, figname,
    slope, yint, r_lin, r_log, s_lin, s_log, ME, MedE, MLE, MedLE, MAE,
    MedAE, MALE, MedALE, MAPE, MAR, RMSE, RMSLE, MdSA)




def fluence_intuitive_metrics(df, dict, model, energy_key,
    thresh_key):
    """ Extract the appropriate predictions and calculate metrics
        Fluence

    """
    #Select rows to calculate metrics
    sub = df.loc[(df['Model'] == model) & (df['Energy Channel Key'] ==
        energy_key) & (df['Threshold Key'] == thresh_key)]

    sub = sub[['Model','Energy Channel Key', 'Threshold Key', 'Forecast Source',
            'Prediction Window Start', 'Prediction Window End',
            'Observed SEP Threshold Crossing Time',
            'Observed SEP Fluence',
            'Observed SEP Fluence Units',
            'Predicted SEP Fluence',
            'Predicted SEP Fluence Units',
            'Fluence Match Status']]
    sub = sub.loc[(sub['Fluence Match Status'] == 'SEP Event')]
    sub = sub.dropna() #drop rows containing None
      
    if sub.empty:
        return
    thr = thresh_key.strip().split(".")
    thresh_fnm = thr[0] + "_" + thr[1]
    write_df(sub, "fluence_selections_" + model + "_" + energy_key.strip() + "_" + thresh_fnm)

    obs = sub['Observed SEP Fluence'].to_list()
    pred = sub['Predicted SEP Fluence'].to_list()
    units = sub.iloc[0]['Observed SEP Fluence Units']
    print(obs)
    print(pred)

    if len(obs) > 1:
        #PEARSON CORRELATION
        r_lin, r_log = metrics.switch_error_func('r',obs,pred)
        s_lin = None
        s_log = None
        
        #LINEAR REGRESSION
        obs_np = np.array(obs)
        pred_np = np.array(pred)
        slope, yint = np.polyfit(obs_np, pred_np, 1)

        #Correlation Plot
        corr_plot = plt_tools.correlation_plot(obs, pred,
        "Fluence Correlation", xlabel="Observations",
        ylabel=("Model Predictions (" + str(units) + ")"),
        use_log = True)

        figname = config.plotpath + '/Correlation_fluence_' + model + "_" \
                + energy_key.strip() + "_" + thresh_fnm + ".pdf"
        corr_plot.savefig(figname, dpi=300, bbox_inches='tight')
        corr_plot.close()
    else:
        r_lin = None
        r_log = None
        s_lin = None
        s_log = None
        slope = None
        yint = None
        figname = ""


    ME = statistics.mean(metrics.switch_error_func('E',obs,pred))
    MedE = statistics.median(metrics.switch_error_func('E',obs,pred))
    MAE = statistics.mean(metrics.switch_error_func('AE',obs,pred))
    MedAE = statistics.median(metrics.switch_error_func('AE',obs,pred))
    MLE = statistics.mean(metrics.switch_error_func('LE',obs,pred))
    MedLE = statistics.median(metrics.switch_error_func('LE',obs,pred))
    MALE = statistics.mean(metrics.switch_error_func('ALE',obs,pred))
    MedALE = statistics.median(metrics.switch_error_func('ALE',obs,pred))
    MAPE = statistics.mean(metrics.switch_error_func('APE',obs,pred))
    MAR = None #Mean Accuracy Ratio
    RMSE = metrics.switch_error_func('RMSE',obs,pred)
    RMSLE = metrics.switch_error_func('RMSLE',obs,pred)
    MdSA = None

    ####METRICS
    fill_flux_metrics_dict(dict, model, energy_key, thresh_key, figname,
    slope, yint, r_lin, r_log, s_lin, s_log, ME, MedE, MLE, MedLE, MAE,
    MedAE, MALE, MedALE, MAPE, MAR, RMSE, RMSLE, MdSA)



def threshold_crossing_intuitive_metrics(df, dict, model, energy_key,
    thresh_key):
    """ Extract the appropriate predictions and calculate metrics
        Threshold Crossing

    """
    #Select rows to calculate metrics
    sub = df.loc[(df['Model'] == model) & (df['Energy Channel Key'] ==
        energy_key) & (df['Threshold Key'] == thresh_key)]

    sub = sub[['Model','Energy Channel Key', 'Threshold Key', 'Forecast Source',
            'Prediction Window Start', 'Prediction Window End',
            'Observed SEP Threshold Crossing Time',
            'Predicted SEP Threshold Crossing Time',
            'Threshold Crossing Time Match Status']]
    sub = sub.loc[(sub['Threshold Crossing Time Match Status'] == 'SEP Event')]
    sub = sub.dropna() #drop rows containing None
      
    if sub.empty:
        return
    thr = thresh_key.strip().split(".")
    thresh_fnm = thr[0] + "_" + thr[1]
    write_df(sub, "threshold_crossing_time_selections_" + model + "_" + energy_key.strip() + "_" + thresh_fnm)

    obs = sub['Observed SEP Threshold Crossing Time'].to_list()
    pred = sub['Predicted SEP Threshold Crossing Time'].to_list()
    td = (sub['Predicted SEP Threshold Crossing Time'] - sub['Observed SEP Threshold Crossing Time'])
    print(obs)
    print(pred)
    td = td.dt.total_seconds()/(60*60) #convert to hours
    td = td.to_list()
    abs_td = [abs(x) for x in td]
    print(td)

    ME = statistics.mean(td)
    MedE = statistics.median(td)
    MAE = statistics.mean(abs_td)
    MedAE = statistics.median(abs_td)
    
    fill_time_metrics_dict(dict, model, energy_key, thresh_key,
    ME, MedE, MAE, MedAE)
    

def start_time_intuitive_metrics(df, dict, model, energy_key, thresh_key):
    """ Extract the appropriate predictions and calculate metrics
        Start Time

    """
    #Select rows to calculate metrics
    sub = df.loc[(df['Model'] == model) & (df['Energy Channel Key'] ==
        energy_key) & (df['Threshold Key'] == thresh_key)]

    sub = sub[['Model','Energy Channel Key', 'Threshold Key', 'Forecast Source',
            'Prediction Window Start', 'Prediction Window End',
            'Observed SEP Start Time',
            'Predicted SEP Start Time',
            'Start Time Match Status']]
    sub = sub.loc[(sub['Start Time Match Status'] == 'SEP Event')]
    sub = sub.dropna() #drop rows containing None
      
    if sub.empty:
        return
    thr = thresh_key.strip().split(".")
    thresh_fnm = thr[0] + "_" + thr[1]
    write_df(sub, "start_time_selections_" + model + "_" + energy_key.strip() + "_" + thresh_fnm)

    obs = sub['Observed SEP Start Time'].to_list()
    pred = sub['Predicted SEP Start Time'].to_list()
    td = (sub['Predicted SEP Start Time'] - sub['Observed SEP Start Time'])
    print(obs)
    print(pred)
    
    td = td.dt.total_seconds()/(60*60) #convert to hours
    td = td.to_list()
    abs_td = [abs(x) for x in td]
    print(td)

    ME = statistics.mean(td)
    MedE = statistics.median(td)
    MAE = statistics.mean(abs_td)
    MedAE = statistics.median(abs_td)
    
    fill_time_metrics_dict(dict, model, energy_key, thresh_key,
    ME, MedE, MAE, MedAE)


def end_time_intuitive_metrics(df, dict, model, energy_key,
    thresh_key):
    """ Extract the appropriate predictions and calculate metrics
        End Time

    """
    #Select rows to calculate metrics
    sub = df.loc[(df['Model'] == model) & (df['Energy Channel Key'] ==
        energy_key) & (df['Threshold Key'] == thresh_key)]

    sub = sub[['Model','Energy Channel Key', 'Threshold Key', 'Forecast Source',
            'Prediction Window Start', 'Prediction Window End',
            'Observed SEP End Time',
            'Predicted SEP End Time',
            'End Time Match Status']]
    sub = sub.loc[(sub['End Time Match Status'] == 'SEP Event')]
    sub = sub.dropna() #drop rows containing None
      
    if sub.empty:
        return
    thr = thresh_key.strip().split(".")
    thresh_fnm = thr[0] + "_" + thr[1]
    write_df(sub, "end_time_selections_" + model + "_" + energy_key.strip() + "_" + thresh_fnm)

    obs = sub['Observed SEP End Time'].to_list()
    pred = sub['Predicted SEP End Time'].to_list()
    td = (sub['Predicted SEP End Time'] - sub['Observed SEP End Time'])
    print(obs)
    print(pred)
    
    td = td.dt.total_seconds()/(60*60) #convert to hours
    td = td.to_list()
    abs_td = [abs(x) for x in td]
    print(td)

    ME = statistics.mean(td)
    MedE = statistics.median(td)
    MAE = statistics.mean(abs_td)
    MedAE = statistics.median(abs_td)
    
    fill_time_metrics_dict(dict, model, energy_key, thresh_key,
    ME, MedE, MAE, MedAE)
 


def duration_intuitive_metrics(df, dict, model, energy_key, thresh_key):
    """ Extract the appropriate predictions and calculate metrics
        Start Time

    """
    #Select rows to calculate metrics
    sub = df.loc[(df['Model'] == model) & (df['Energy Channel Key'] ==
        energy_key) & (df['Threshold Key'] == thresh_key)]

    sub = sub[['Model','Energy Channel Key', 'Threshold Key', 'Forecast Source',
            'Prediction Window Start', 'Prediction Window End',
            'Observed SEP Duration',
            'Predicted SEP Duration',
            'Duration Match Status']]
    sub = sub.loc[(sub['Duration Match Status'] == 'SEP Event')]
    sub = sub.dropna() #drop rows containing None
      
    if sub.empty:
        return
    thr = thresh_key.strip().split(".")
    thresh_fnm = thr[0] + "_" + thr[1]
    write_df(sub, "duration_selections_" + model + "_" + energy_key.strip() + "_" + thresh_fnm)

    obs = sub['Observed SEP Duration']
    pred = sub['Predicted SEP Duration']

    print(obs)
    print(pred)

    td = pred - obs #shorter duration is negative
    td = td.to_list()
    abs_td = [abs(x) for x in td]
    print(td)

    ME = statistics.mean(td)
    MedE = statistics.median(td)
    MAE = statistics.mean(abs_td)
    MedAE = statistics.median(abs_td)
    
    fill_time_metrics_dict(dict, model, energy_key, thresh_key,
    ME, MedE, MAE, MedAE)




def peak_intensity_time_intuitive_metrics(df, dict, model, energy_key,
    thresh_key):
    """ Extract the appropriate predictions and calculate metrics
        Peak Intensity Time

    """
    #Select rows to calculate metrics
    sub = df.loc[(df['Model'] == model) & (df['Energy Channel Key'] ==
        energy_key) & (df['Threshold Key'] == thresh_key)]

    sub = sub[['Model','Energy Channel Key', 'Threshold Key', 'Forecast Source',
            'Prediction Window Start', 'Prediction Window End',
            'Observed SEP Threshold Crossing Time',
            'Observed SEP Peak Intensity (Onset Peak) Time',
            'Predicted SEP Peak Intensity (Onset Peak) Time',
            'Peak Intensity Match Status']]
    sub = sub.loc[(sub['Peak Intensity Match Status'] == 'SEP Event')]
    sub = sub.dropna() #drop rows containing None
      
    if sub.empty:
        return
    thr = thresh_key.strip().split(".")
    thresh_fnm = thr[0] + "_" + thr[1]
    write_df(sub, "peak_intensity_time_selections_" + model + "_" + energy_key.strip() + "_" + thresh_fnm)

    obs = sub['Observed SEP Peak Intensity (Onset Peak) Time'].to_list()
    pred = sub['Predicted SEP Peak Intensity (Onset Peak) Time'].to_list()
    td = (sub['Predicted SEP Peak Intensity (Onset Peak) Time'] - sub['Observed SEP Peak Intensity (Onset Peak) Time'])
    print(obs)
    print(pred)
    
    td = td.dt.total_seconds()/(60*60) #convert to hours
    td = td.to_list()
    abs_td = [abs(x) for x in td]
    print(td)

    ME = statistics.mean(td)
    MedE = statistics.median(td)
    MAE = statistics.mean(abs_td)
    MedAE = statistics.median(abs_td)
    
    fill_time_metrics_dict(dict, model, energy_key, thresh_key,
    ME, MedE, MAE, MedAE)


def date_to_string(date):
    """ Turn datetime into appropriate strings for filenames.
    
    """
    year = date.year
    month = date.month
    day = date.day
    hour = date.hour
    min = date.minute
    sec = date.second
    
    date_str = '{:d}{:02d}{:02d}_{:02d}hr{:02d}min{:02d}sec'.format(year, month, day, hour, min, sec)
    
    return date_str



def peak_intensity_max_time_intuitive_metrics(df, dict, model, energy_key,
    thresh_key):
    """ Extract the appropriate predictions and calculate metrics
        Peak Intensity Max Time

    """
    #Select rows to calculate metrics
    sub = df.loc[(df['Model'] == model) & (df['Energy Channel Key'] ==
        energy_key) & (df['Threshold Key'] == thresh_key)]

    sub = sub[['Model','Energy Channel Key', 'Threshold Key', 'Forecast Source',
            'Prediction Window Start', 'Prediction Window End',
            'Observed SEP Threshold Crossing Time',
            'Observed SEP Peak Intensity Max (Max Flux) Time',
            'Predicted SEP Peak Intensity Max (Max Flux) Time',
            'Peak Intensity Max Match Status']]
    sub = sub.loc[(sub['Peak Intensity Max Match Status'] == 'SEP Event')]
    sub = sub.dropna() #drop rows containing None
      
    if sub.empty:
        return
    thr = thresh_key.strip().split(".")
    thresh_fnm = thr[0] + "_" + thr[1]
    write_df(sub, "peak_intensity_max_time_selections_" + model + "_" + energy_key.strip() + "_" + thresh_fnm)

    obs = sub['Observed SEP Peak Intensity Max (Max Flux) Time'].to_list()
    pred = sub['Predicted SEP Peak Intensity Max (Max Flux) Time'].to_list()
    td = (sub['Predicted SEP Peak Intensity Max (Max Flux) Time'] - sub['Observed SEP Peak Intensity Max (Max Flux) Time'])
    print(obs)
    print(pred)
    
    td = td.dt.total_seconds()/(60*60) #convert to hours
    td = td.to_list()
    abs_td = [abs(x) for x in td]
    print(td)

    ME = statistics.mean(td)
    MedE = statistics.median(td)
    MAE = statistics.mean(abs_td)
    MedAE = statistics.median(abs_td)
    
    fill_time_metrics_dict(dict, model, energy_key, thresh_key,
    ME, MedE, MAE, MedAE)


def time_profile_intuitive_metrics(df, dict, model, energy_key,
    thresh_key):
    """ Extract the appropriate predictions and calculate metrics
        Time Profile

    """
    #Select rows to calculate metrics
    sub = df.loc[(df['Model'] == model) & (df['Energy Channel Key'] ==
        energy_key) & (df['Threshold Key'] == thresh_key)]

    sub = sub[['Model','Energy Channel Key', 'Threshold Key', 'Forecast Source',
            'Forecast Path',
            'Prediction Window Start', 'Prediction Window End',
            'Observed SEP Start Time',
            'Observed SEP End Time',
            'Predicted SEP Start Time',
            'Predicted SEP End Time',
            'Observed Time Profile',
            'Predicted Time Profile',
            'Time Profile Match Status']]
    sub = sub.loc[(sub['Time Profile Match Status'] == 'SEP Event')]
    sub = sub.dropna() #drop rows containing None
      
    if sub.empty:
        return
    thr = thresh_key.strip().split(".")
    thresh_fnm = thr[0] + "_" + thr[1]
    write_df(sub, "time_profile_selections_" + model + "_" + energy_key.strip() + "_" + thresh_fnm)

    obs_st = sub['Observed SEP Start Time'].to_list()
    obs_et = sub['Observed SEP End Time'].to_list()
    obs_profs = sub['Observed Time Profile'].to_list()
    pred_profs = sub['Predicted Time Profile'].to_list()
    pred_paths = sub['Forecast Path'].to_list()
    model_names = sub['Model'].to_list()
    energy_chan = sub['Energy Channel Key'].to_list()
    
    print(obs_profs)
    print(pred_profs)

    sepE = []
    sepAE = []
    sepLE = []
    sepALE = []
    sepAPE = []
#    sepMAR = None #Mean Accuracy Ratio
    sepRMSE = []
    sepRMSLE = []
#    sepMdSA = None

    for i in range(len(obs_profs)):
        all_obs_dates = []
        all_obs_flux = []
        print("======NAMES OF OBSERVED TIME PROFILE++++")
        print(obs_profs[i])
        obs_fnames = obs_profs[i].strip().split(",")
        for j in range(len(obs_fnames)):
            dt, flx = profile.read_single_time_profile(obs_fnames[j])
            all_obs_dates.append(dt)
            all_obs_flux.append(flx)
        
        obs_dates, obs_flux = profile.combine_time_profiles(all_obs_dates, all_obs_flux)
        pred_dates, pred_flux = profile.read_single_time_profile(pred_paths[i] + pred_profs[i])
        
        #Remove zeros from predicted values
        pred_flux, pred_dates = zip(*filter(lambda x:x[0]>0.0, zip(pred_flux, pred_dates)))
        #Interpolate observed time profile onto predicted timestamps
        obs_flux_interp = profile.interp_timeseries(obs_dates, obs_flux, "log", pred_dates)
        
        #Trim the time profiles to the observed start and end time
        trim_pred_dates, trim_pred_flux = profile.trim_profile(obs_st[i], obs_et[i], pred_dates, pred_flux)
        trim_obs_dates, trim_obs_flux = profile.trim_profile(obs_st[i], obs_et[i], pred_dates, obs_flux_interp)
        
        
        #PLOT TIME PROFILE TO CHECK
        date = [obs_dates, trim_obs_dates, pred_dates, trim_pred_dates]
        values = [obs_flux, trim_obs_flux, pred_flux, trim_pred_flux]
        labels=["Observations", "Interp Trimmed Obs", "Model", "Trimmed Model"]
        str_date = date_to_string(pred_dates[0])
        title = model_names[i] + ", " + energy_chan[i] + " Time Profile"
        figname = config.plotpath + "/Time_Profile_" + model_names[i] + "_" + energy_chan[i]\
<<<<<<< HEAD
        + "_" + thresh_fnm  + "_" + str_date + ".pdf"
=======
            + "_" + thresh_fnm  + "_" + str_date + ".pdf"
>>>>>>> 55529748
        
        plt_tools.plot_time_profile(date, values, labels,
        title=title, x_label="Date", y_min=1e-5, y_max=1e4,
        y_label="Particle Intensity", uselog_x = False, uselog_y = True,
        date_format="year", showplot=False,
        closeplot=True, saveplot=True, figname = figname)
        
        
        #Check for None and Zero values and remove
        if trim_pred_flux == [] or trim_obs_flux == []: continue
        obs, pred = profile.remove_none(trim_obs_flux,trim_pred_flux)
        obs, pred = profile.remove_zero(obs, pred)
        if obs == [] or pred == []: continue
        
        
        #Calculate a mean metric across an individual time profile
        if len(obs) >= 1 and len(pred) >= 1:
            E1 = statistics.mean(metrics.switch_error_func('E',obs,pred))
            AE1 = statistics.mean(metrics.switch_error_func('AE',obs,pred))
            LE1 = statistics.mean(metrics.switch_error_func('LE',obs,pred))
            ALE1 = statistics.mean(metrics.switch_error_func('ALE',obs,pred))
            APE1 = statistics.mean(metrics.switch_error_func('APE',obs,pred))
    #        MAR1 = None #Mean Accuracy Ratio
            RMSE1 = metrics.switch_error_func('RMSE',obs,pred)
            RMSLE1 = metrics.switch_error_func('RMSLE',obs,pred)
    #        MdSA1 = None

            sepE.append(E1)
            sepAE.append(AE1)
            sepLE.append(LE1)
            sepALE.append(ALE1)
            sepAPE.append(APE1)
        #    sepMAR = None #Mean Accuracy Ratio
            sepRMSE.append(RMSE1)
            sepRMSLE.append(RMSLE1)
        #    sepMdSA = None

            if len(obs) > 1:
                #PEARSON CORRELATION
                r_lin, r_log = metrics.switch_error_func('r',obs,pred)
                s_lin = None
                s_log = None
                
                #LINEAR REGRESSION
                obs_np = np.array(obs)
                pred_np = np.array(pred)
                slope, yint = np.polyfit(obs_np, pred_np, 1)

                #Correlation Plot
                corr_plot = plt_tools.correlation_plot(obs, pred,
                "Time Profile Correlation", xlabel="Observations",
                ylabel=("Model Predictions"),
                use_log = True)

                figname = config.plotpath + '/Correlation_time_profile_' +\
                    model + "_" \
                    + energy_key.strip() + "_" + thresh_fnm \
                    + "_" + str_date + ".pdf"
                corr_plot.savefig(figname, dpi=300, bbox_inches='tight')
                corr_plot.close()


    #Calculate mean of metrics for all time profiles
    if len(sepE) > 1:
        ME = statistics.mean(sepE)
        MedE = statistics.median(sepE)
        MAE = statistics.mean(sepAE)
        MedAE = statistics.median(sepAE)
        MLE = statistics.mean(sepLE)
        MedLE = statistics.median(sepLE)
        MALE = statistics.mean(sepALE)
        MedALE = statistics.median(sepALE)
        MAPE = statistics.mean(sepAPE)
        MAR = None #Mean Accuracy Ratio
        RMSE = statistics.mean(sepRMSE)
        RMSLE = statistics.mean(sepRMSLE)
        MdSA = None
        
    elif len(sepE) == 1:
        ME = sepE[0]
        MedE = sepE[0]
        MAE = sepAE[0]
        MedAE = sepAE[0]
        MLE = sepLE[0]
        MedLE = sepLE[0]
        MALE = sepALE[0]
        MedALE = sepALE[0]
        MAPE = sepAPE[0]
        MAR = None #Mean Accuracy Ratio
        RMSE = sepRMSE[0]
        RMSLE = sepRMSLE[0]
        MdSA = None
    else:
        ME = None
        MedE = None
        MAE = None
        MedAE = None
        MLE = None
        MedLE = None
        MALE = None
        MedALE = None
        MAPE = None
        MAR = None #Mean Accuracy Ratio
        RMSE = None
        RMSLE = None
        MdSA = None

    r_lin = None
    r_log = None
    s_lin = None
    s_log = None
    slope = None
    yint = None

    ####METRICS
    fill_flux_metrics_dict(dict, model, energy_key, thresh_key, figname,
    slope, yint, r_lin, r_log, s_lin, s_log, ME, MedE, MLE, MedLE, MAE,
    MedAE, MALE, MedALE, MAPE, MAR, RMSE, RMSLE, MdSA)



#def AWT_metrics(df, dict, model, energy_key, thresh_key):
#    """ Metrics for Advanced Warning Time.
#        Find the first forecast ahead of SEP events and calculate AWT
#        for a given model, energy channel, and threshold.
#    
#    """
#
#    sub = df.loc[(df['Model'] == model) & (df['Energy Channel Key'] == energy_key)
#                & (df['Threshold Key'] == thresh_key)]
#
#    sub = sub[['Model','Energy Channel Key', 'Threshold Key', 'Issue Time', 'Prediction Window Start', 'Prediction Window End', 'Observed SEP Start Time', 'Predicted SEP All Clear', 'All Clear Match Status', 'Predicted Probability', 'Probability Match Status', 'Predicted SEP Threshold Crossing Time', 'Threshold Crossing Time Match Status', 'Predicted SEP Start Time', 'Start Time Match Status', 'Predicted SEP End Time', 'End Time Match Status', 'Predicted SEP Duration', 'Duration Match Status', 'Predicted SEP Peak Intensity (Onset Peak) Time', 'Peak Intensity Match Status', 'Predicted SEP Peak Intensity Max (Max Flux) Time', 'Peak Intensity Max Match Status']]
#
#    #Identify all forecasts associated with observed SEP Events
#    sub = sub.loc[(sub['All Clear Match Status'] == 'SEP Event')]
#
#    #Remove rows that don't have a forecast for at least one quantity.
#    #We cannot check fluence only forecasts because there isn't a threshold
#    #to apply to determine if an SEP event was forecasted or not.
#    #We choose not to check a forecast for time profile only. Presumably, if
#    #there is a forecast for a time profile, then all the other fields
#    #will be filled in.
#    sub = sub.loc[(sub['Predicted SEP All Clear'] == None
#                    and sub['Predicted SEP Threshold Crossing Time' == None]
#                    and sub['Predicted SEP Start Time'] == None
#                    and sub['Predicted SEP End Time'] == None
#                    and sub['Predicted SEP Duration'] == None
#                    and sub['Predicted SEP Peak Intensity (Onset Peak)'] == None
#                    and sub['Predicted SEP Peak Intensity Max (Max Flux)'] == None)
#                    and sub['Predicted SEP Peak Intensity (Onset Peak) Time'] == None
#                    and sub['Predicted SEP Peak Intensity Max (Max Flux) Time'] == None)]
#
#    #Remove rows with predicted peak intensity below threshold.
#    threshold = objh.key_to_threshold(thresh_key)
#    thresh = threshold['threshold']
#    sub = sub.loc[(sub['Predicted SEP Peak Intensity (Onset Peak)'] != None
#                    and (sub['Predicted SEP Peak Intensity (Onset Peak)'] >= thresh)))]
#
#    #Only rows with observed SEP events and some kind of forecast remains
    


def calculate_intuitive_metrics(df, model_names, all_energy_channels,
    all_observed_thresholds):
    """ Calculate metrics appropriate to each quantity and
        store in dataframes.
            
    Input:
    
        :df: (pandas DataFrame) containes matched observations and predictions
        :model_names: (array of strings) all models read into code
        
    Output:
    
        Metrics pandas dataframes
    
    """
    
    all_clear_dict = initialize_all_clear_dict ()
    probability_dict = initialize_probability_dict()
    peak_intensity_dict = initialize_flux_dict()
    peak_intensity_max_dict = initialize_flux_dict()
    fluence_dict = initialize_flux_dict()
    profile_dict = initialize_flux_dict()
    thresh_cross_dict = initialize_time_dict()
    start_time_dict = initialize_time_dict()
    end_time_dict = initialize_time_dict()
    duration_dict = initialize_time_dict()
    peak_intensity_time_dict = initialize_time_dict()
    peak_intensity_max_time_dict = initialize_time_dict()
    awt_dict = initialize_awt_dict()

    
    for model in model_names:
        for ek in all_energy_channels:
            for tk in all_observed_thresholds[ek]:

                #Probability
                probabilty_intuitive_metrics(df, probability_dict, model,
                    ek, tk)
                peak_intensity_intuitive_metrics(df, peak_intensity_dict, model,
                    ek, tk)
                peak_intensity_max_intuitive_metrics(df,
                    peak_intensity_max_dict, model, ek, tk)
                fluence_intuitive_metrics(df,fluence_dict, model, ek, tk)
                threshold_crossing_intuitive_metrics(df, thresh_cross_dict, model, ek, tk)
                start_time_intuitive_metrics(df, start_time_dict, model, ek, tk)
                end_time_intuitive_metrics(df, end_time_dict, model, ek, tk)
                duration_intuitive_metrics(df, duration_dict, model, ek, tk)
                peak_intensity_time_intuitive_metrics(df,
                    peak_intensity_time_dict, model, ek, tk)
                peak_intensity_max_time_intuitive_metrics(df,
                    peak_intensity_max_time_dict, model, ek, tk)
                all_clear_intuitive_metrics(df, all_clear_dict, model, ek, tk)
                time_profile_intuitive_metrics(df, profile_dict, model, ek, tk)


    prob_metrics_df = pd.DataFrame(probability_dict)
    peak_intensity_metrics_df = pd.DataFrame(peak_intensity_dict)
    peak_intensity_max_metrics_df = pd.DataFrame(peak_intensity_max_dict)
    fluence_metrics_df = pd.DataFrame(fluence_dict)
    thresh_cross_metrics_df = pd.DataFrame(thresh_cross_dict)
    start_time_metrics_df = pd.DataFrame(start_time_dict)
    end_time_metrics_df = pd.DataFrame(end_time_dict)
    duration_metrics_df = pd.DataFrame(duration_dict)
    peak_intensity_time_metrics_df = pd.DataFrame(peak_intensity_time_dict)
    peak_intensity_max_time_metrics_df = pd.DataFrame(peak_intensity_max_time_dict)
    all_clear_metrics_df = pd.DataFrame(all_clear_dict)
    time_profile_metrics_df = pd.DataFrame(profile_dict)


    if not prob_metrics_df.empty:
        write_df(prob_metrics_df, "probability_metrics")
    if not peak_intensity_metrics_df.empty:
        write_df(peak_intensity_metrics_df, "peak_intensity_metrics")
    if not peak_intensity_max_metrics_df.empty:
        write_df(peak_intensity_max_metrics_df, "peak_intensity_max_metrics")
    if not fluence_metrics_df.empty:
        write_df(fluence_metrics_df, "fluence_metrics")
    if not thresh_cross_metrics_df.empty:
        write_df(thresh_cross_metrics_df, "threshold_crossing_metrics")
    if not start_time_metrics_df.empty:
        write_df(start_time_metrics_df, "start_time_metrics")
    if not end_time_metrics_df.empty:
        write_df(end_time_metrics_df, "end_time_metrics")
    if not duration_metrics_df.empty:
        write_df(duration_metrics_df, "duration_metrics")
    if not peak_intensity_time_metrics_df.empty:
        write_df(peak_intensity_time_metrics_df, "peak_intensity_time_metrics")
    if not peak_intensity_max_time_metrics_df.empty:
        write_df(peak_intensity_max_time_metrics_df, "peak_intensity_max_time_metrics")
    if not all_clear_metrics_df.empty:
        write_df(all_clear_metrics_df, "all_clear_metrics")
    if not time_profile_metrics_df.empty:
        write_df(time_profile_metrics_df, "time_profile_metrics")



def intuitive_validation(matched_sphinx, model_names, all_energy_channels,
    all_observed_thresholds, observed_sep_events, DoResume=False, r_df=None):
    """ In the intuitive_validation subroutine, forecasts are validated in a
        way similar to which people would interpret forecasts.
    
        Forecasts are assessed (or useful to end users) up until the observed
        phenomenon happens. For example, only forecasts of peak flux are
        useful up until the observed peak happens. After that, a human would
        mentally filter out any additional forecasts for peak coming in from
        a model. Or, if the model's prediction window is large enough,
        continued peak flux forecasts could/would be interpreted for the
        next possible SEP event.
        
        In match.py, observed values have been matched to predicted values
        only if the last trigger or input time for the prediction was before
        the observed phenomenon.
        
        If a forecast was issued after the observed phenomenon, that forecast
        is ignored or, if the prediction window is large and extends past the
        current SEP event, is considered as a forecast for a next SEP event.
        
        This subroutine compared the predicted values to the matched
        observed values
        
        
    Input:
    
        :matched_sphinx: (SPHINX object) contains a Forecast object,
            Observation objects that are inside the forecast prediction
            window, and the observed values that are appropriately matched up
            to the forecast given the timing of the triggers/inputs and
            observed phenomena
        :model_names: (str array) array of the models whose predictions were
            read into the code
        :all_observed_thresholds: (dict) dictionary organized by energy
            channel and thresholds that were applied to observations (only
            predictions corresponding to thresholds that were applied to the
            observations can be validated)
        :observed_sep_events: (dict) dictionary organized by model name,
            energy channel, and threshold containing all unique observed SEP
            events that fell inside a forecast prediction window
        :DoResume: (bool) boolean to indicate whether the user wants to resume
            building on a previous run of SPHINX
        :r_df: (pandas dataframe) dataframe created from a previous run of
            SPHINX. Newly input predictions will be appended.
    
    Output:
    
    
    
    """
    # Make sure the output directories exist
    prepare_outdirs()
    
    #For each model and predicted quantity, create arrays of paired up values
    #so can calculate metrics
    df = fill_df(matched_sphinx, model_names,
            all_energy_channels, all_observed_thresholds)

    ###RESUME WILL APPEND DF TO PREVIOUS DF
    print("Resume boolean is " + str(DoResume))
    if DoResume:
        df = pd.concat([r_df, df], ignore_index=True)
        write_df(df, "SPHINX_dataframe")

        model_names = resume.identify_unique(df, 'Model')
        all_energy_channels = resume.identify_unique(df, 'Energy Channel Key')
        all_observed_thresholds = resume.identify_thresholds_per_energy_channel(df)

    calculate_intuitive_metrics(df, model_names, all_energy_channels,
            all_observed_thresholds)<|MERGE_RESOLUTION|>--- conflicted
+++ resolved
@@ -1304,11 +1304,7 @@
         str_date = date_to_string(pred_dates[0])
         title = model_names[i] + ", " + energy_chan[i] + " Time Profile"
         figname = config.plotpath + "/Time_Profile_" + model_names[i] + "_" + energy_chan[i]\
-<<<<<<< HEAD
-        + "_" + thresh_fnm  + "_" + str_date + ".pdf"
-=======
             + "_" + thresh_fnm  + "_" + str_date + ".pdf"
->>>>>>> 55529748
         
         plt_tools.plot_time_profile(date, values, labels,
         title=title, x_label="Date", y_min=1e-5, y_max=1e4,
